--- conflicted
+++ resolved
@@ -62,16 +62,10 @@
                 invalid_intervals = time_diffs[time_diffs != expected_interval]
                 print(f"invalid time intervals found:", invalid_intervals)
 
-<<<<<<< HEAD
             age, gender, age_of_diagnosis = get_age_and_diagnosis(file_path, prefix, subject_id)
             merged_df['age'] = age
             merged_df['gender'] = gender
             merged_df['age_of_diagnosis'] = age_of_diagnosis
-=======
-            age, gender = get_age_and_gender(file_path, prefix, subject_id)
-            merged_df['age'] = age
-            merged_df['gender'] = gender
->>>>>>> 78c77b4b
             merged_df['id'] = subject_id
 
             #print(merged_df)
@@ -219,11 +213,7 @@
         for carb_col in ['nutrition.carbohydrate.net', 'carbInput']:
             if carb_col in df.columns:
                 df_carbs = df[df['type'] == 'food'][['date', carb_col]]
-<<<<<<< HEAD
                 df_carbs.rename(columns={carb_col: "carbs"}, inplace=True)
-=======
-                df_carbs.rename(columns={"nutrition.carbohydrate.net": "carbs"}, inplace=True)
->>>>>>> 78c77b4b
                 carb_dfs += [df_carbs]
 
         if len(carb_dfs) == 0:
@@ -321,18 +311,13 @@
     return dfs_dict
 
 
-<<<<<<< HEAD
 def get_age_and_diagnosis(file_path, prefix, subject_id):
-=======
-def get_age_and_gender(file_path, prefix, subject_id):
->>>>>>> 78c77b4b
     folder = f'Tidepool-JDRF-{prefix}-test'
     file_name = f'{prefix}-test-metadata-summary.csv'
     full_subject_id = f'test_{subject_id.split("-")[1]}.csv'
     file_path = os.path.join(file_path, folder, file_name)
     metadata_df = pd.read_csv(file_path)
     subject_data = metadata_df[metadata_df['file_name'] == full_subject_id]
-<<<<<<< HEAD
     
     # Extract age and gender
     age = subject_data['ageStart'].iloc[0]
@@ -353,16 +338,3 @@
             age_of_diagnosis = max(0, age_of_diagnosis)  # Ensure non-negative
     
     return age, gender, age_of_diagnosis
-=======
-    # Future work to add exact age at exact time
-    age = subject_data['ageStart'].iloc[0]
-    gender = subject_data['biologicalSex'].iloc[0]
-    gender_map = {
-        'female': 'F',
-        'male': 'M'
-    }
-    if pd.notna(gender):
-        gender = gender_map[gender.lower()]
-    return age, gender
->>>>>>> 78c77b4b
-
