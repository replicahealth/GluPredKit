"""
The Ohio T1DM parser is processing the raw .xml data from the Ohio T1DM datasets and returning the data merged into
the same time grid in a dataframe.
"""
from .base_parser import BaseParser
import xml.etree.ElementTree as ET
import pandas as pd
import os


class Parser(BaseParser):
    def __init__(self):
        super().__init__()

    def __call__(self, file_path: str, subject_id: str, year: str, *args):
        """
        file_path -- the file path to the OhioT1DM dataset root folder.
        subject_id -- the id of the subject.
        year -- the version year for the dataset.
        """
        self.validate_year(year)

        training_tree = ET.parse(os.path.join(file_path, 'OhioT1DM', year, 'train', f'{subject_id}-ws-training.xml'))
        testing_tree = ET.parse(os.path.join(file_path, 'OhioT1DM', year, 'test', f'{subject_id}-ws-testing.xml'))

        df_training = self.resample_data(training_tree, is_test=False)
        df_testing = self.resample_data(testing_tree, is_test=True)

        merged_df = pd.concat([df_testing, df_training], ignore_index=False)
        merged_df = merged_df.sort_index()

        return merged_df

    def resample_data(self, tree, is_test):
        root = tree.getroot()

        dataframes = {}
        for child in root:
            tag_name = child.tag
            events = []
            for event in child.findall('event'):
                events.append(event.attrib)
            dataframes[tag_name] = pd.DataFrame(events)

        # Resampling all datatypes into the same time-grid
        df = dataframes['glucose_level'].copy()
        df['ts'] = pd.to_datetime(df['ts'], format='%d-%m-%Y %H:%M:%S', errors='coerce')
        df['value'] = pd.to_numeric(df['value'], errors='coerce')
        df.rename(columns={'value': 'CGM', 'ts': 'date'}, inplace=True)
        df.set_index('date', inplace=True)
        df = df.resample('5T', label='right').last()

        # Carbohydrates
        df_carbs = dataframes['meal'].copy()
        if not df_carbs.empty:
            df_carbs['ts'] = pd.to_datetime(df_carbs['ts'], format='%d-%m-%Y %H:%M:%S', errors='coerce')
            df_carbs['carbs'] = pd.to_numeric(df_carbs['carbs'], errors='coerce')
            df_carbs.rename(columns={'ts': 'date'}, inplace=True)
            df_carbs = df_carbs[['date', 'carbs']]
            df_carbs.set_index('date', inplace=True)
            df_carbs = df_carbs.resample('5T', label='right').sum().fillna(value=0)
            df = pd.merge(df, df_carbs, on="date", how='outer')
            df['carbs'] = df['carbs'].fillna(value=0.0)

        # Bolus doses
        df_bolus = dataframes['bolus'].copy()
        df_bolus['ts_begin'] = pd.to_datetime(df_bolus['ts_begin'], format='%d-%m-%Y %H:%M:%S', errors='coerce')
        df_bolus['dose'] = pd.to_numeric(df_bolus['dose'], errors='coerce')
        df_bolus.rename(columns={'ts_begin': 'date', 'dose': 'bolus'}, inplace=True)
        df_bolus = df_bolus[['date', 'bolus']]
        df_bolus.set_index('date', inplace=True)
        df_bolus = df_bolus.resample('5T', label='right').sum().fillna(value=0)
        df = pd.merge(df, df_bolus, on="date", how='outer')
        df['bolus'] = df['bolus'].fillna(value=0.0)

        # Basal rates
        df_basal = dataframes['basal'].copy()
        df_basal['ts'] = pd.to_datetime(df_basal['ts'], format='%d-%m-%Y %H:%M:%S', errors='coerce')
        df_basal['value'] = pd.to_numeric(df_basal['value'])
        df_basal.rename(columns={'ts': 'date', 'value': 'basal'}, inplace=True)
        df_basal = df_basal[['date', 'basal']]
        df_basal.set_index('date', inplace=True)
        df_basal = df_basal.resample('5T', label='right').asfreq().ffill()

        # Temp basal rates
        df_temp_basal = dataframes['temp_basal'].copy()
        if not df_temp_basal.empty:
            df_temp_basal['ts_begin'] = pd.to_datetime(df_temp_basal['ts_begin'], format='%d-%m-%Y %H:%M:%S',
                                                       errors='coerce')
            df_temp_basal['ts_end'] = pd.to_datetime(df_temp_basal['ts_end'], format='%d-%m-%Y %H:%M:%S',
                                                     errors='coerce')
            # Override the basal rates with the temp basal rate data
            for index, row in df_temp_basal.iterrows():
                start_date = row['ts_begin']  # Assuming the column name in df_temp_basal is 'start_date'
                end_date = row['ts_end']  # Assuming the column name in df_temp_basal is 'end_date'
                value = row['value']
                df_basal.loc[start_date:end_date] = float(value)

        # Convert basal rates from U/hr to U
        df_basal['basal'] = pd.to_numeric(df_basal['basal'], errors='coerce')
        df = pd.merge(df, df_basal, on="date", how='outer')
        df['basal'] = df['basal'].fillna(value=0.0)



        # Heart rate
<<<<<<< HEAD
        df = merge_data_type_into_dataframe(df, dataframes, 'basis_heart_rate', 'heartrate')

        # Galvanic skin response
        df = merge_data_type_into_dataframe(df, dataframes, 'basis_gsr', 'gsr')

        # Skin temperature
        df = merge_data_type_into_dataframe(df, dataframes, 'basis_skin_temperature', 'skin_temp')
=======
        df_heartrate = dataframes['basis_heart_rate'].copy()
        if not df_heartrate.empty:
            df_heartrate['ts'] = pd.to_datetime(df_heartrate['ts'], format='%d-%m-%Y %H:%M:%S', errors='coerce')
            df_heartrate['value'] = pd.to_numeric(df_heartrate['value'], errors='coerce')
            df_heartrate.rename(columns={'ts': 'date', 'value': 'heartrate'}, inplace=True)
            df_heartrate.set_index('date', inplace=True)
            df_heartrate = df_heartrate.resample('5T', label='right').last()
            df = pd.merge(df, df_heartrate, on="date", how='outer')
>>>>>>> 3fcb94d3

        # Exercise
        df_exercise = dataframes['exercise'].copy()
        if not df_exercise.empty:
            df_exercise['ts'] = pd.to_datetime(df_exercise['ts'], format='%d-%m-%Y %H:%M:%S', errors='coerce')
            df_exercise['intensity'] = pd.to_numeric(df_exercise['intensity'], errors='coerce')
            df_exercise['duration'] = pd.to_numeric(df_exercise['duration'], errors='coerce')
            df_exercise['end_date'] = df_exercise['ts'] + pd.to_timedelta(df_exercise['duration'], unit='m')
            df_exercise.rename(columns={'ts': 'start_date', 'intensity': 'exercise'}, inplace=True)
            df['exercise'] = 0
            for idx, row in df_exercise.iterrows():
                # Find the range in df that falls between start_date and end_date
                mask = (df.index >= row['start_date']) & (df.index <= row['end_date'])
                df.loc[mask, 'exercise'] = row['exercise']

<<<<<<< HEAD
        df['is_test'] = is_test
        return df.sort_index()

    @staticmethod
    def validate_year(year):
        if year not in ['2018', '2020']:
            raise ValueError('The input year must be either 2018 or 2020.')


    @staticmethod
    def parse_xml_file(base_path, dataset_type, subject_id, year):
        file_name = f"{subject_id}-ws-{dataset_type}.xml"
        file_path = os.path.join(base_path, 'OhioT1DM', year, dataset_type, file_name)
        return ET.parse(file_path)



def merge_data_type_into_dataframe(df, data, type_name, value_name):
    df_data_type = data[type_name].copy()
    if not df_data_type.empty:
        df_data_type['ts'] = pd.to_datetime(df_data_type['ts'], format='%d-%m-%Y %H:%M:%S', errors='coerce')
        df_data_type['value'] = pd.to_numeric(df_data_type['value'], errors='coerce')
        df_data_type.rename(columns={'ts': 'date', 'value': value_name}, inplace=True)
        df_data_type.set_index('date', inplace=True)
        df_data_type = df_data_type.resample('5T', label='right').mean()
        return pd.merge(df, df_data_type, on="date", how='outer')
    else:
=======
        df = df.sort_index()

>>>>>>> 3fcb94d3
        return df
<|MERGE_RESOLUTION|>--- conflicted
+++ resolved
@@ -104,7 +104,6 @@
 
 
         # Heart rate
-<<<<<<< HEAD
         df = merge_data_type_into_dataframe(df, dataframes, 'basis_heart_rate', 'heartrate')
 
         # Galvanic skin response
@@ -112,16 +111,6 @@
 
         # Skin temperature
         df = merge_data_type_into_dataframe(df, dataframes, 'basis_skin_temperature', 'skin_temp')
-=======
-        df_heartrate = dataframes['basis_heart_rate'].copy()
-        if not df_heartrate.empty:
-            df_heartrate['ts'] = pd.to_datetime(df_heartrate['ts'], format='%d-%m-%Y %H:%M:%S', errors='coerce')
-            df_heartrate['value'] = pd.to_numeric(df_heartrate['value'], errors='coerce')
-            df_heartrate.rename(columns={'ts': 'date', 'value': 'heartrate'}, inplace=True)
-            df_heartrate.set_index('date', inplace=True)
-            df_heartrate = df_heartrate.resample('5T', label='right').last()
-            df = pd.merge(df, df_heartrate, on="date", how='outer')
->>>>>>> 3fcb94d3
 
         # Exercise
         df_exercise = dataframes['exercise'].copy()
@@ -137,7 +126,6 @@
                 mask = (df.index >= row['start_date']) & (df.index <= row['end_date'])
                 df.loc[mask, 'exercise'] = row['exercise']
 
-<<<<<<< HEAD
         df['is_test'] = is_test
         return df.sort_index()
 
@@ -165,8 +153,4 @@
         df_data_type = df_data_type.resample('5T', label='right').mean()
         return pd.merge(df, df_data_type, on="date", how='outer')
     else:
-=======
-        df = df.sort_index()
-
->>>>>>> 3fcb94d3
         return df
