--- conflicted
+++ resolved
@@ -54,14 +54,9 @@
 ### Regular users: Install using pip
 Open your terminal and go to an empty folder in your command line.  Note that all the data storage, trained models and results will be stored in this folder.
 
-<<<<<<< HEAD
 Creating a virtual environment is optional, but recommended. Python version 3.7, 3.8 or 3.9 is required. Create a 
 virtual environment with the command `python -m venv glupredkit_venv`, and activate it with `source glupredkit_venv/bin/activate` (Mac) 
 or `.glupredkit_venv\Scripts\activate` (Windows).
-=======
-Creating a virtual environment is optional, but recommended. Python version 3.7, 3.8 or 3.9 is required. 
-Create a virtual environment with the command `python -m venv glupredkit_venv`, and activate it with `source glupredkit_venv/bin/activate` (Mac) or `.glupredkit_venv\Scripts\activate` (Windows).
->>>>>>> 23087937
 
 To set up the CLI, simply run the following command:
 
@@ -131,19 +126,13 @@
 ```
 glupredkit parse --parser [tidepool|nightscout|apple_health|ohio_t1dm] [--username USERNAME] [--password PASSWORD] [--file-path FILE_PATH] [--start-date START_DATE] [--end-date END_DATE]
 ```
-<<<<<<< HEAD
-- `--parser`: Choose a parser between `tidepool`, `nightscout`, `apple_health` or `ohio_t1dm`.
-- `--username` (Optional): Your username for the data source.
-- `--password` (Optional): Your password for the data source.
+
+- `--parser`: Choose a parser between `tidepool`, `nightscout`, `apple_health`, or `ohio_t1dm`.
+- `--username` (Optional): Your username for the data source (for nightscout, use url).
+- `--password` (Optional): Your password for the data source (for nightscout, use API-KEY).
 - `--file-path`: (Optional): The file path to the raw data file that shall be parsed (required for the apple_health parser).
     - For the Ohio T1DM parser, the file path is the folder where the `test` and `train` folder are located. Example: `data/raw/`. 
 - `--subject-id`: (Optional): The subject id for the data that shall be parsed (required for the Ohio T1DM parser).
-=======
-- `--parser`: Choose a parser between `tidepool`, `nightscout`, `apple_health`, or `ohio_t1dm`.
-- `--username` (Optional): Your username for the data source (for nightscout, use url).
-- `--password` (Optional): Your password for the data source (for nightscout, use API-KEY).
-- `--file-path`: (Optional): The file path to the raw data file that shall be parsed (required for the apple_health parser and ohio_t1dm).
->>>>>>> 23087937
 - `--start-date` (Optional): Start date for data retrieval, default is two weeks ago. Format "dd-mm-yyyy".
 - `--end-date` (Optional): End date for data retrieval, default is now. Format "dd-mm-yyyy".
 - `--output-file-name` (Optional): The filename for the output file after parsing, without file extension.
@@ -151,14 +140,10 @@
 #### Example
 
 ```
-<<<<<<< HEAD
 glupredkit parse --parser tidepool --username johndoe@example.com --password mypassword --start-date 01-09-2023 --end-date 30-09-2023
 glupredkit parse --parser nightscout --username https://my_nightscout.net/ --password API_KEY --start-date 01-09-2023 --end-date 30-09-2023
 glupredkit parse --apple_health --file-path data/raw/export.xml --start-date 01-01-2023
 glupredkit parse --parser ohio_t1dm --file-path data/raw/ --subject-id 559
-=======
-glupredkit parse --parser tidepool kari.nordmann@example.com mypassword --start-date 01-09-2023 --end-date 30-09-2023
->>>>>>> 23087937
 ```
 
 ---
